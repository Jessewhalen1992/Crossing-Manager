--- conflicted
+++ resolved
@@ -503,8 +503,6 @@
 
             if (showTitle)
                 table.Rows[titleRow].Height = TitleRowHeight;
-<<<<<<< HEAD
-=======
             table.Rows[headerRow].Height = HeaderRowHeight;
 
             table.Cells[headerRow, 0].TextString = "ID";
@@ -512,14 +510,10 @@
             table.Cells[headerRow, 2].TextString = "LATITUDE";
             table.Cells[headerRow, 3].TextString = "LONGITUDE";
 
->>>>>>> 71d7291d
             var boldStyleId = EnsureBoldTextStyle(db, tr, "XING_BOLD", "Standard");
             var headerColor = Color.FromColorIndex(ColorMethod.ByAci, 254);
             var titleColor = Color.FromColorIndex(ColorMethod.ByAci, 14);
 
-<<<<<<< HEAD
-            ApplyLatLongColumnHeaderRow(table, headerRow, HeaderRowHeight, CellTextHeight, boldStyleId, headerColor);
-=======
             for (int c = 0; c < table.Columns.Count; c++)
             {
                 var cell = table.Cells[headerRow, c];
@@ -528,7 +522,6 @@
                 cell.TextStyleId = boldStyleId;
                 cell.BackgroundColor = headerColor;
             }
->>>>>>> 71d7291d
 
             if (showTitle)
             {
@@ -561,12 +554,6 @@
                     headerCell.TextString = headerText;
                     ApplyCellTextColor(headerCell, titleColor);
                     ApplyTitleBorderStyle(headerCell);
-<<<<<<< HEAD
-
-                    continue;
-                }
-=======
->>>>>>> 71d7291d
 
                 if (rowInfo.IsColumnHeader)
                 {
@@ -643,38 +630,6 @@
             return rows;
         }
 
-<<<<<<< HEAD
-        private static void ApplyLatLongColumnHeaderRow(
-            Table table,
-            int rowIndex,
-            double rowHeight,
-            double textHeight,
-            ObjectId textStyleId,
-            Color backgroundColor)
-        {
-            if (table == null)
-                return;
-
-            if (rowIndex < 0 || rowIndex >= table.Rows.Count)
-                return;
-
-            table.Rows[rowIndex].Height = rowHeight;
-
-            var headers = new[] { "ID", "DESCRIPTION", "LATITUDE", "LONGITUDE" };
-
-            for (int c = 0; c < table.Columns.Count; c++)
-            {
-                var cell = table.Cells[rowIndex, c];
-                cell.Alignment = CellAlignment.MiddleCenter;
-                cell.TextHeight = textHeight;
-                cell.TextStyleId = textStyleId;
-                cell.BackgroundColor = backgroundColor;
-                cell.TextString = c < headers.Length ? headers[c] : string.Empty;
-            }
-        }
-
-=======
->>>>>>> 71d7291d
         private static void ApplyTitleBorderStyle(Cell cell)
         {
             if (cell == null) return;
